<<<<<<< HEAD
import { Project } from '../src';
import { synthSnapshot } from './util';
=======
import { PullRequestTemplate } from '../src/pr-template';
import { synthSnapshot, TestProject } from './util';
>>>>>>> 53244aef

const PULL_REQUEST_TEMPLATE_FILE = '.github/pull_request_template.md';

test('default', () => {
  // GIVEN
  const project = new TestProject();

  // WHEN
  project.github?.addPullRequestTemplate();

  // THEN
  expect(synthSnapshot(project, PULL_REQUEST_TEMPLATE_FILE)).toStrictEqual({
    '.github/pull_request_template.md': 'Fixes #',
  });
});

test('custom content', () => {
  // GIVEN
  const project = new TestProject();

  // WHEN
  project.github?.addPullRequestTemplate(
    'hello',
    'world',
    '',
    'foobar',
  );

  // THEN
  expect(synthSnapshot(project, PULL_REQUEST_TEMPLATE_FILE)).toStrictEqual({
    '.github/pull_request_template.md': [
      'hello',
      'world',
      '',
      'foobar',
    ].join('\n'),
  });
});<|MERGE_RESOLUTION|>--- conflicted
+++ resolved
@@ -1,10 +1,4 @@
-<<<<<<< HEAD
-import { Project } from '../src';
-import { synthSnapshot } from './util';
-=======
-import { PullRequestTemplate } from '../src/pr-template';
 import { synthSnapshot, TestProject } from './util';
->>>>>>> 53244aef
 
 const PULL_REQUEST_TEMPLATE_FILE = '.github/pull_request_template.md';
 
